<script lang="ts">
	import AppSidebar from "$lib/components/app-sidebar.svelte";
	import AuthGuard from "$lib/components/AuthGuard.svelte";
	import * as Breadcrumb from "$lib/components/ui/breadcrumb/index.js";
	import { Separator } from "$lib/components/ui/separator/index.js";
	import * as Sidebar from "$lib/components/ui/sidebar/index.js";
	import { page } from "$app/stores";
	import Plus from "@lucide/svelte/icons/plus";
	import ReservationModal from "$lib/components/reservation-modal.svelte";
	import SuccessModal from "$lib/components/success-modal.svelte";
	import AwaitingConfirmation from "$lib/components/awaiting-confirmation.svelte";
	// @ts-ignore - Event calendar library has no type definitions
	import {Calendar, TimeGrid} from '@event-calendar/core';
<<<<<<< HEAD
	import {showReservationModal, showSuccessModal, showAwaitingModal} from '$lib/stores/reservation';



=======
	import ReservationsCalendar from './ReservationsCalendar.svelte';
>>>>>>> 2260d525
    let options = $state({
		
        view: 'timeGridWeek',
        events: [
            // your list of events
        ]
    });
	// Map path to label for breadcrumb
	const pathToLabel = {
		"/dashboard": "Dashboard",
		"/calendar": "Calendar",
		"/reservations": "Reservations",
		"/reservations/all": "All Reservations",
		"/reservations/requests": "Reservation Requests",
		"/trade-requests": "Trade Requests",
		"/settings": "Settings",
		"/help": "Get Help",
	};

	

	// Concrete page label to satisfy TypeScript when indexing pathToLabel
	let pageLabel = $state('Calendar');

	$effect(() => {
		pageLabel = (pathToLabel as Record<string, string>)[$page.url.pathname] ?? 'Calendar';
	});

function handleModalClose() {
    showReservationModal.set(false);
}

	function handleReservationSuccess(bookedTime?: string | Date | number | null, primetime?: boolean) {
		// ReservationModal calls this via onSuccess after confirm
		showReservationModal.set(false);
		lastBookedTime = bookedTime ?? null;
		// ensure only the correct modal is shown
		showSuccessModal.set(false);
		showAwaitingModal.set(false);
		if (primetime) {
			showAwaitingModal.set(true);
		} else {
			showSuccessModal.set(true);
		}
	}

	// Keep last booked time for success modal (reactive)
	let lastBookedTime = $state<string | Date | number | null>(null);
</script>

<AuthGuard>
<Sidebar.Provider>
	<AppSidebar />
	<Sidebar.Inset>
		<header
			class="group-has-data-[collapsible=icon]/sidebar-wrapper:h-12 flex h-16 shrink-0 items-center justify-between gap-2 transition-[width,height] ease-linear px-4 border-b"
		>
			<div class="flex flex-col justify-center">
				<div class="flex items-center gap-2">
					<Sidebar.Trigger class="-ml-1" />
					<Separator orientation="vertical" class="mr-2 data-[orientation=vertical]:h-4" />
					<Breadcrumb.Root>
						<Breadcrumb.List>
							<Breadcrumb.Item>
								<Breadcrumb.Page class="text-xl font-light">{pageLabel}</Breadcrumb.Page>
							</Breadcrumb.Item>
						</Breadcrumb.List>
					</Breadcrumb.Root>
				</div>
			</div>
			<button class="bg-primary-200-var hover:bg-primary-300-var text-white font-medium rounded-lg px-4 py-2 flex items-center gap-2 text-sm shadow transition-colors" onclick={() => showReservationModal.set(true)}>
				<Plus class="h-4 w-4" />
				New Reservation
			</button>
		</header>

<<<<<<< HEAD
		<!-- @ts-ignore - Calendar component from JS library -->
		<Calendar plugins={[TimeGrid]} {options} />
=======

		<!-- <Calendar plugins={[TimeGrid]} {options} /> -->
		<ReservationsCalendar />
>>>>>>> 2260d525

		{#if $showReservationModal}
			<ReservationModal open={$showReservationModal} onClose={handleModalClose} onSuccess={handleReservationSuccess} />
		{/if}

		{#if $showSuccessModal}
			<SuccessModal open={$showSuccessModal} onClose={() => $showSuccessModal = false } bookedTime={lastBookedTime} />
		{/if}
		{#if $showAwaitingModal}
			<AwaitingConfirmation open={$showAwaitingModal} onClose={() => $showAwaitingModal = false} bookedTime={lastBookedTime} />
		{/if}
	</Sidebar.Inset>
</Sidebar.Provider>
</AuthGuard><|MERGE_RESOLUTION|>--- conflicted
+++ resolved
@@ -11,14 +11,9 @@
 	import AwaitingConfirmation from "$lib/components/awaiting-confirmation.svelte";
 	// @ts-ignore - Event calendar library has no type definitions
 	import {Calendar, TimeGrid} from '@event-calendar/core';
-<<<<<<< HEAD
-	import {showReservationModal, showSuccessModal, showAwaitingModal} from '$lib/stores/reservation';
 
+	import ReservationsCalendar from './ReservationsCalendar.svelte';
 
-
-=======
-	import ReservationsCalendar from './ReservationsCalendar.svelte';
->>>>>>> 2260d525
     let options = $state({
 		
         view: 'timeGridWeek',
@@ -95,14 +90,11 @@
 			</button>
 		</header>
 
-<<<<<<< HEAD
-		<!-- @ts-ignore - Calendar component from JS library -->
-		<Calendar plugins={[TimeGrid]} {options} />
-=======
+
 
 		<!-- <Calendar plugins={[TimeGrid]} {options} /> -->
 		<ReservationsCalendar />
->>>>>>> 2260d525
+
 
 		{#if $showReservationModal}
 			<ReservationModal open={$showReservationModal} onClose={handleModalClose} onSuccess={handleReservationSuccess} />
